pub mod aog;

// Re-export commonly used types for convenience
pub use aog::qwiic::{QwiicRelayDevice, RecoveryConfig, RelayHealthStatus, RelayError};

use clap::Parser;
use rand::distributions::Alphanumeric;
use rand::{thread_rng, Rng};
use std::time::{SystemTime, UNIX_EPOCH};
use std::error::Error;

use serde::{Serialize, Deserialize};

const VERSION: Option<&'static str> = option_env!("CARGO_PKG_VERSION");

/// Simple program to greet a person
#[derive(Parser, Debug, Clone)]
#[command(author, version, about, long_about = None)]
pub struct Args {
    #[arg(short, long, default_value_t = 6)]
    pub max_threads: u8,
    #[arg(short, long, default_value_t = 8443)]
    pub port: u16,
    #[arg(short, long, default_value_t = false)]
    pub encrypt: bool,
    #[arg(short, long, default_value = "aog")]
    pub key: String,
}



#[derive(Serialize, Deserialize, Debug, Clone)]
pub struct SensorLog {
    pub id: String,
    pub timestamp: usize,
    pub s1_co2: String,
    pub s2_co2: String,
    pub avg_co2: String,
    pub humidity: String,
    pub temperature: String,
    pub is_tank_one_overflowed: bool,
    pub is_tank_two_overflowed: bool
}



#[derive(Serialize, Deserialize, Debug, Clone)]
pub struct Config {
    pub id: String,
    pub version_installed: String,
    pub boot_time: u64,
    pub encrypted_password: String,
    pub is_hvac_kit_installed: bool, 
    pub is_sensor_kit_installed: bool,
    pub photo_cycle_start: u8, //default 6
    pub photo_cycle_end: u8, //default 24
    pub power_type: String, // Grid, Solar, Etc.
    pub tank_one_to_two_pump_pin: usize, // default 17
    pub uv_light_pin: usize,  // default 27
    pub air_circulation_pin: usize,  // default 22
    pub sensor_kit_config: Option<SensorKitConfig>,
    pub sensor_logs: Vec<SensorLog>,
    pub pump_config: Option<PumpConfig>,  // New pump configuration
    pub https_bind_address: Option<String>,  // HTTPS server bind address (default: 127.0.0.1)
    pub https_bind_port: Option<u16>,  // HTTPS server port (default: 8443)
    pub command_api_bind_address: Option<String>,  // Command API bind address (default: 127.0.0.1)
    pub command_api_bind_port: Option<u16>,  // Command API port (default: 9443)
}
impl Config {
    pub fn new() -> Config {
        let sensor_logs :Vec<SensorLog> = Vec::new();

        let random_id: String = thread_rng().sample_iter(&Alphanumeric).take(100).map(char::from).collect();

        let start = SystemTime::now();
        let since_the_epoch = start
            .duration_since(UNIX_EPOCH)
            .unwrap_or_else(|_| std::time::Duration::from_secs(0));

<<<<<<< HEAD
        // Generate a secure password hash for new installations
        let password_hash = match aog::auth::get_initial_password() {
            Ok(pwd) => match aog::auth::hash_password(&pwd) {
                Ok(hash) => hash,
                Err(_) => {
                    // Fallback: generate a random hash if initial password generation fails
                    // This ensures the system still initializes but with an unusable password
                    format!("$argon2$invalid${}$", random_id)
                }
            },
            Err(_) => {
                // Fallback: generate a random hash if initial password generation fails
                format!("$argon2$invalid${}$", random_id)
            }
        };
        
        Config{id: random_id, encrypted_password: password_hash, version_installed: VERSION.unwrap_or("unknown").to_string(), boot_time: since_the_epoch.as_secs(), sensor_logs, is_hvac_kit_installed: false, is_sensor_kit_installed: false, photo_cycle_start: 6, photo_cycle_end: 24, sensor_kit_config: None, pump_config: None, power_type: "".to_string(), tank_one_to_two_pump_pin: 17, uv_light_pin: 27, air_circulation_pin: 22}
=======
        Config{
            id: random_id, 
            encrypted_password: format!("aog"), 
            version_installed: VERSION.unwrap_or("unknown").to_string(), 
            boot_time: since_the_epoch.as_secs(), 
            sensor_logs, 
            is_hvac_kit_installed: false, 
            is_sensor_kit_installed: false, 
            photo_cycle_start: 6, 
            photo_cycle_end: 24, 
            sensor_kit_config: None, 
            pump_config: None, 
            power_type: "".to_string(), 
            tank_one_to_two_pump_pin: 17, 
            uv_light_pin: 27, 
            air_circulation_pin: 22,
            https_bind_address: Some("127.0.0.1".to_string()),
            https_bind_port: Some(8443),
            command_api_bind_address: Some("127.0.0.1".to_string()),
            command_api_bind_port: Some(9443),
        }
>>>>>>> 75b8c379
    }
    pub fn save(&self) -> Result<(), Box<dyn Error>>{
        std::fs::File::create("/opt/aog/data.json")
            .map_err(|e| format!("Failed to create data.json: {}", e))?;
        let j = serde_json::to_string(&self)
            .map_err(|e| format!("Failed to serialize config: {}", e))?;
        std::fs::write("/opt/aog/data.json", &j)
            .map_err(|e| format!("Failed to write data.json: {}", e))?;

        if self.sensor_logs.len() > 0 {
            if let Err(e) = std::fs::File::create("/opt/aog/data.bak.json") {
                log::warn!("Failed to create backup file: {}", e);
            } else {
                if let Ok(j) = serde_json::to_string(&self) {
                    if let Err(e) = std::fs::write("/opt/aog/data.bak.json", j) {
                        log::warn!("Failed to write backup file: {}", e);
                    }
                }
            }
        }
        Ok(())
    }

    pub fn load(retries: i64) -> Result<Config, Box<dyn Error>>{

        if !std::path::Path::new("/opt/aog/data.json").exists(){
            let new_c = Config::new();
            if let Err(e) = new_c.save() {
                log::warn!("Failed to save initial config: {}", e);
            }
            return Ok(new_c);
        }

        let save_file = std::fs::read_to_string("/opt/aog/data.json");
        match save_file {
            Ok(save_data) => {
                let v: Result<Config, _> = serde_json::from_str(&save_data);
                match v {
                    Ok(v2) => {
                        return Ok(v2);
                    },
                    Err(e) => {
                        log::error!("{}", format!("Unable to parse save file: {}", e));
                        
                        if retries < 10 {
                            std::fs::copy("/opt/aog/data.bak.json", "/opt/aog/data.json")?;
                            std::thread::sleep(std::time::Duration::from_secs(2));
                            return Self::load(retries + 1);
                        } else {
                            log::warn!("Unable to parse save file after 10 attempts....creating new save file.");
                            let new_c = Config::new();
                            if let Err(e) = new_c.save() {
                                log::warn!("Failed to save new config: {}", e);
                            }
                            return Ok(new_c);
                        }
                 
                    }
                }
                
            },
            Err(e) => {
                log::error!("{}", format!("Unable to read save file: {}", e));
                if retries < 10 {
                    std::fs::copy("/opt/aog/data.bak.json", "/opt/aog/data.json")?;
                    std::thread::sleep(std::time::Duration::from_secs(2));
                    return Self::load(retries + 1);
                } else {
                    log::warn!("Unable to read save file after 10 attempts....creating new save file.");
                    let new_c = Config::new();
                    new_c.save();
                    return Ok(new_c);
                }
            }
        }
    }
}

#[derive(Serialize, Deserialize, Debug, Clone)]
pub struct SensorKitConfig {
    pub dht11_pin: u8, //default 7
    pub tank_one_overflow: u8, //default 4
    pub tank_two_overflow: u8, //default 2
    pub analog_co2_pin: String, //default A0
    pub enable_dht11: bool,
    pub enable_analog_co2: bool,
    pub enable_ccs811: bool, 
}

#[derive(Serialize, Deserialize, Debug, Clone)]
pub struct PumpConfig {
    pub continuous_mode: bool,  // Enable continuous pump operation
    pub photo_cycle_enabled: bool,  // Enable photo cycle scheduling for pumps
    pub photo_cycle_start_hour: u8,  // Hour to start (0-23)
    pub photo_cycle_end_hour: u8,  // Hour to end (0-23)
    pub safety_gpio_pin: Option<u8>,  // Safety GPIO pin for external switches
    pub pump_runtime_limit_seconds: u64,  // Maximum runtime in seconds (safety)
    pub pump_cooldown_seconds: u64,  // Cooldown period between runs
}

impl Default for PumpConfig {
    fn default() -> Self {
        PumpConfig {
            continuous_mode: false,
            photo_cycle_enabled: false,
            photo_cycle_start_hour: 6,
            photo_cycle_end_hour: 24,
            safety_gpio_pin: None,
            pump_runtime_limit_seconds: 300,  // 5 minutes default
            pump_cooldown_seconds: 60,  // 1 minute cooldown
        }
    }
}


#[derive(Serialize, Deserialize, Debug, Clone)]
pub struct Sessions {
    pub sessions: Vec<Session>,
}
impl Sessions {
    pub fn new() -> Sessions {
        let sessions :Vec<Session> = Vec::new();
        return Sessions{sessions};
    }
    pub fn save(&self) -> Result<(), Box<dyn Error>>{
        std::fs::File::create("/opt/aog/sessions.json")
            .map_err(|e| format!("Failed to create sessions.json: {}", e))?;
        let j = serde_json::to_string(&self)
            .map_err(|e| format!("Failed to serialize sessions: {}", e))?;
        std::fs::write("/opt/aog/sessions.json", &j)
            .map_err(|e| format!("Failed to write sessions.json: {}", e))?;

        if self.sessions.len() > 0 {
            if let Err(e) = std::fs::File::create("/opt/aog/sessions.bak.json") {
                log::warn!("Failed to create sessions backup file: {}", e);
            } else {
                if let Ok(j) = serde_json::to_string(&self) {
                    if let Err(e) = std::fs::write("/opt/aog/sessions.bak.json", j) {
                        log::warn!("Failed to write sessions backup file: {}", e);
                    }
                }
            }
        }
        Ok(())
    }

    pub fn load(retries: i64) -> Result<Sessions, Box<dyn Error>>{

        if !std::path::Path::new("/opt/aog/sessions.json").exists(){
            let new_c = Sessions::new();
            if let Err(e) = new_c.save() {
                log::warn!("Failed to save initial sessions: {}", e);
            }
            return Ok(new_c);
        }

        let save_file = std::fs::read_to_string("/opt/aog/sessions.json");
        match save_file {
            Ok(save_data) => {
                let v: Result<Sessions, _> = serde_json::from_str(&save_data);
                match v {
                    Ok(v2) => {
                        return Ok(v2);
                    },
                    Err(e) => {
                        log::error!("{}", format!("Unable to parse save file: {}", e));
                        
                        if retries < 10 {
                            std::fs::copy("/opt/aog/sessions.bak.json", "/opt/aog/sessions.json")?;
                            std::thread::sleep(std::time::Duration::from_secs(2));
                            return Self::load(retries + 1);
                        } else {
                            log::warn!("Unable to parse save file after 10 attempts....creating new save file.");
                            let new_c = Sessions::new();
                            if let Err(e) = new_c.save() {
                                log::warn!("Failed to save new sessions: {}", e);
                            }
                            return Ok(new_c);
                        }
                 
                    }
                }
                
            },
            Err(e) => {
                log::error!("{}", format!("Unable to read save file: {}", e));
                if retries < 10 {
                    std::fs::copy("/opt/aog/sessions.bak.json", "/opt/aog/sessions.json")?;
                    std::thread::sleep(std::time::Duration::from_secs(2));
                    return Self::load(retries + 1);
                } else {
                    log::warn!("Unable to read save file after 10 attempts....creating new save file.");
                    let new_c = Sessions::new();
                    new_c.save();
                    return Ok(new_c);
                }
            }
        }
    }
}

#[derive(Serialize, Deserialize, Debug, Clone)]
pub struct Session {
    pub id: String,
    pub delta: u8
}

#[cfg(test)]
mod tests {
    use super::*;
    use std::fs;
    use std::path::Path;

    fn cleanup_test_files() {
        let test_files = [
            "/opt/aog/data.json",
            "/opt/aog/data.bak.json",
            "/opt/aog/sessions.json",
            "/opt/aog/sessions.bak.json",
        ];
        
        for file in test_files.iter() {
            if Path::new(file).exists() {
                let _ = fs::remove_file(file);
            }
        }
    }

    fn setup_test_dir() {
        if !Path::new("/opt/aog").exists() {
            let _ = fs::create_dir_all("/opt/aog");
        }
    }

    #[test]
    fn test_args_default_values() {
        let args = Args::parse_from(&["test"]);
        assert_eq!(args.max_threads, 6);
        assert_eq!(args.port, 8443);
        assert_eq!(args.encrypt, false);
        assert_eq!(args.key, "aog");
    }

    #[test]
    fn test_config_new() {
        let config = Config::new();
        assert!(!config.id.is_empty());
        assert_eq!(config.id.len(), 100);
        // Verify password is hashed, not plaintext
        assert!(config.encrypted_password.starts_with("$argon2") || config.encrypted_password.starts_with("$argon2$invalid$"));
        assert_ne!(config.encrypted_password, "aog");
        assert_eq!(config.photo_cycle_start, 6);
        assert_eq!(config.photo_cycle_end, 24);
        assert_eq!(config.tank_one_to_two_pump_pin, 17);
        assert_eq!(config.uv_light_pin, 27);
        assert_eq!(config.air_circulation_pin, 22);
        assert_eq!(config.is_hvac_kit_installed, false);
        assert_eq!(config.is_sensor_kit_installed, false);
        assert!(config.sensor_logs.is_empty());
        assert!(config.pump_config.is_none());
    }

    #[test]
    fn test_config_save_and_load() {
        setup_test_dir();
        cleanup_test_files();
        
        let config = Config::new();
        let original_id = config.id.clone();
        config.save().expect("Failed to save config");
        
        assert!(Path::new("/opt/aog/data.json").exists());
        
        let loaded_config = Config::load(0).expect("Failed to load config");
        assert_eq!(loaded_config.id, original_id);
        // Verify password remains hashed after loading
        assert!(loaded_config.encrypted_password.starts_with("$argon2") || loaded_config.encrypted_password.starts_with("$argon2$invalid$"));
        
        cleanup_test_files();
    }

    #[test]
    fn test_config_backup_creation() {
        setup_test_dir();
        cleanup_test_files();
        
        let mut config = Config::new();
        config.sensor_logs.push(SensorLog {
            id: "test_log".to_string(),
            timestamp: 123456,
            s1_co2: "400".to_string(),
            s2_co2: "450".to_string(),
            avg_co2: "425".to_string(),
            humidity: "60".to_string(),
            temperature: "25".to_string(),
            is_tank_one_overflowed: false,
            is_tank_two_overflowed: false,
        });
        
        config.save().expect("Failed to save config with logs");
        
        assert!(Path::new("/opt/aog/data.json").exists());
        assert!(Path::new("/opt/aog/data.bak.json").exists());
        
        cleanup_test_files();
    }

    #[test]
    fn test_sensor_log_struct() {
        let sensor_log = SensorLog {
            id: "test_sensor".to_string(),
            timestamp: 1234567890,
            s1_co2: "500".to_string(),
            s2_co2: "550".to_string(),
            avg_co2: "525".to_string(),
            humidity: "65".to_string(),
            temperature: "22".to_string(),
            is_tank_one_overflowed: true,
            is_tank_two_overflowed: false,
        };
        
        assert_eq!(sensor_log.id, "test_sensor");
        assert_eq!(sensor_log.timestamp, 1234567890);
        assert_eq!(sensor_log.s1_co2, "500");
        assert_eq!(sensor_log.is_tank_one_overflowed, true);
        assert_eq!(sensor_log.is_tank_two_overflowed, false);
    }

    #[test]
    fn test_sessions_new() {
        let sessions = Sessions::new();
        assert!(sessions.sessions.is_empty());
    }

    #[test]
    fn test_sessions_save_and_load() {
        setup_test_dir();
        cleanup_test_files();
        
        let mut sessions = Sessions::new();
        sessions.sessions.push(Session {
            id: "session1".to_string(),
            delta: 10,
        });
        
        sessions.save().expect("Failed to save sessions");
        assert!(Path::new("/opt/aog/sessions.json").exists());
        assert!(Path::new("/opt/aog/sessions.bak.json").exists());
        
        let loaded_sessions = Sessions::load(0).expect("Failed to load sessions");
        assert_eq!(loaded_sessions.sessions.len(), 1);
        assert_eq!(loaded_sessions.sessions[0].id, "session1");
        assert_eq!(loaded_sessions.sessions[0].delta, 10);
        
        cleanup_test_files();
    }

    #[test]
    fn test_sensor_kit_config() {
        let sensor_kit = SensorKitConfig {
            dht11_pin: 7,
            tank_one_overflow: 4,
            tank_two_overflow: 2,
            analog_co2_pin: "A0".to_string(),
            enable_dht11: true,
            enable_analog_co2: true,
            enable_ccs811: false,
        };
        
        assert_eq!(sensor_kit.dht11_pin, 7);
        assert_eq!(sensor_kit.tank_one_overflow, 4);
        assert_eq!(sensor_kit.tank_two_overflow, 2);
        assert_eq!(sensor_kit.analog_co2_pin, "A0");
        assert!(sensor_kit.enable_dht11);
        assert!(sensor_kit.enable_analog_co2);
        assert!(!sensor_kit.enable_ccs811);
    }

    #[test]
    fn test_config_with_sensor_kit() {
        let mut config = Config::new();
        config.sensor_kit_config = Some(SensorKitConfig {
            dht11_pin: 8,
            tank_one_overflow: 5,
            tank_two_overflow: 3,
            analog_co2_pin: "A1".to_string(),
            enable_dht11: false,
            enable_analog_co2: true,
            enable_ccs811: true,
        });
        
        assert!(config.sensor_kit_config.is_some());
        let sensor_kit = config.sensor_kit_config.unwrap();
        assert_eq!(sensor_kit.dht11_pin, 8);
        assert_eq!(sensor_kit.analog_co2_pin, "A1");
    }

    #[test]
    fn test_config_serialization() {
        let config = Config::new();
        let json = serde_json::to_string(&config).expect("Failed to serialize config");
        let deserialized: Config = serde_json::from_str(&json).expect("Failed to deserialize config");
        
        assert_eq!(config.encrypted_password, deserialized.encrypted_password);
        assert_eq!(config.photo_cycle_start, deserialized.photo_cycle_start);
        assert_eq!(config.photo_cycle_end, deserialized.photo_cycle_end);
    }

    #[test]
    fn test_pump_config_default() {
        let pump_config = PumpConfig::default();
        assert_eq!(pump_config.continuous_mode, false);
        assert_eq!(pump_config.photo_cycle_enabled, false);
        assert_eq!(pump_config.photo_cycle_start_hour, 6);
        assert_eq!(pump_config.photo_cycle_end_hour, 24);
        assert_eq!(pump_config.safety_gpio_pin, None);
        assert_eq!(pump_config.pump_runtime_limit_seconds, 300);
        assert_eq!(pump_config.pump_cooldown_seconds, 60);
    }

    #[test]
    fn test_config_with_pump_config() {
        let mut config = Config::new();
        config.pump_config = Some(PumpConfig {
            continuous_mode: true,
            photo_cycle_enabled: true,
            photo_cycle_start_hour: 8,
            photo_cycle_end_hour: 20,
            safety_gpio_pin: Some(25),
            pump_runtime_limit_seconds: 600,
            pump_cooldown_seconds: 120,
        });
        
        assert!(config.pump_config.is_some());
        let pump_config = config.pump_config.unwrap();
        assert!(pump_config.continuous_mode);
        assert!(pump_config.photo_cycle_enabled);
        assert_eq!(pump_config.photo_cycle_start_hour, 8);
        assert_eq!(pump_config.photo_cycle_end_hour, 20);
        assert_eq!(pump_config.safety_gpio_pin, Some(25));
        assert_eq!(pump_config.pump_runtime_limit_seconds, 600);
        assert_eq!(pump_config.pump_cooldown_seconds, 120);
    }
}
<|MERGE_RESOLUTION|>--- conflicted
+++ resolved
@@ -77,7 +77,6 @@
             .duration_since(UNIX_EPOCH)
             .unwrap_or_else(|_| std::time::Duration::from_secs(0));
 
-<<<<<<< HEAD
         // Generate a secure password hash for new installations
         let password_hash = match aog::auth::get_initial_password() {
             Ok(pwd) => match aog::auth::hash_password(&pwd) {
@@ -94,11 +93,9 @@
             }
         };
         
-        Config{id: random_id, encrypted_password: password_hash, version_installed: VERSION.unwrap_or("unknown").to_string(), boot_time: since_the_epoch.as_secs(), sensor_logs, is_hvac_kit_installed: false, is_sensor_kit_installed: false, photo_cycle_start: 6, photo_cycle_end: 24, sensor_kit_config: None, pump_config: None, power_type: "".to_string(), tank_one_to_two_pump_pin: 17, uv_light_pin: 27, air_circulation_pin: 22}
-=======
         Config{
             id: random_id, 
-            encrypted_password: format!("aog"), 
+            encrypted_password: password_hash, 
             version_installed: VERSION.unwrap_or("unknown").to_string(), 
             boot_time: since_the_epoch.as_secs(), 
             sensor_logs, 
@@ -117,7 +114,6 @@
             command_api_bind_address: Some("127.0.0.1".to_string()),
             command_api_bind_port: Some(9443),
         }
->>>>>>> 75b8c379
     }
     pub fn save(&self) -> Result<(), Box<dyn Error>>{
         std::fs::File::create("/opt/aog/data.json")
