// Copyright (c) 2020-2021 Caleb Mitchell Smith (PixelCoda)
//
// MIT License
//
// Permission is hereby granted, free of charge, to any person obtaining a
// copy of this software and associated documentation files (the "Software"),
// to deal in the Software without restriction, including without limitation
// the rights to use, copy, modify, merge, publish, distribute, sublicense,
// and/or sell copies of the Software, and to permit persons to whom the
// Software is furnished to do so, subject to the following conditions:
//
// The above copyright notice and this permission notice shall be included in
// all copies or substantial portions of the Software.
//
// THE SOFTWARE IS PROVIDED "AS IS", WITHOUT WARRANTY OF ANY KIND, EXPRESS OR
// IMPLIED, INCLUDING BUT NOT LIMITED TO THE WARRANTIES OF MERCHANTABILITY,
// FITNESS FOR A PARTICULAR PURPOSE AND NONINFRINGEMENT. IN NO EVENT SHALL
// THE AUTHORS OR COPYRIGHT HOLDERS BE LIABLE FOR ANY CLAIM, DAMAGES OR OTHER
// LIABILITY, WHETHER IN AN ACTION OF CONTRACT, TORT OR OTHERWISE, ARISING
// FROM, OUT OF OR IN CONNECTION WITH THE SOFTWARE OR THE USE OR OTHER
// DEALINGS IN THE SOFTWARE.

pub mod command;
pub mod command_exec;
pub mod sensors;
pub mod gpio;
pub mod lcd;
pub mod video;
pub mod pump;
pub mod pump_safety;
pub mod water_level;
pub mod http;
pub mod tools;
pub mod error;
pub mod retry;
pub mod error_monitor;
pub mod qwiic;
pub mod auth;
<<<<<<< HEAD
pub mod ph_sensor;
=======
pub mod instance;
>>>>>>> 2290f710

#[cfg(test)]
mod tests_overflow;


use std::io::{Write, stdout};

const VERSION: Option<&'static str> = option_env!("CARGO_PKG_VERSION");





use shuteye::sleep;



use std::time::Duration;



use std::fs::File;







// const VERSION: Option<&'static str> = option_env!("CARGO_PKG_VERSION");

pub fn init_log(path: String) -> Result<(), std::io::Error>{
    let mut output = File::create(path.as_str())?;
    write!(output, "")?;
    Ok(())
}

pub fn sensors_check_animation(){
    let mut stdout = stdout();

    for i in 0..=99 {
        print!("\rChecking sensors {}%...", i);
        // or
        // stdout.write(format!("\rProcessing {}%...", i).as_bytes()).unwrap();

        let _ = stdout.flush();
        sleep(Duration::from_millis(20));
    }
    println!();
}


pub fn print_stats(){
    println!();
    sensors_check_animation();
    println!();

    // let arduino_raw = sensors::get_arduino_raw();

    println!("           PM2.5:    {}", sensors::get_value("pm25"));
    println!("            PM10:    {}", sensors::get_value("pm_10"));
    println!("             CO2:    {}", sensors::get_value("co2"));
    println!("            TVOC:    {}", sensors::get_value("tvoc")); 
    println!("        HUMIDITY:    {}", sensors::get_value("hum")); 
    println!("     TEMPERATURE:    {}", sensors::get_value("temp"));
    println!("              PH:    {}", sensors::get_value("ph"));
    println!("          T1_OVF:    {}", sensors::get_value("t1_ovf"));
    println!("          T2_OVF:    {}", sensors::get_value("t2_ovf"));
    
    println!();
}

pub fn print_logo(){
    println!("\n\n");
    println!(r"█████      ██████      ██████      ");
    println!(r"██   ██    ██    ██    ██          ");
    println!(r"███████    ██    ██    ██   ███    ");
    println!(r"██   ██    ██    ██    ██    ██    ");
    println!(r"██   ██ ██  ██████  ██  ██████  ██ ");                      
    println!(r"----------------------------------------------------------------------------");
    println!("v{}-alpha", VERSION.unwrap_or("UNKNOWN"));
    println!(r"----------------------------------------------------------------------------");
}

pub fn cls(){
    let _ = std::process::Command::new("cls").status()
        .or_else(|_| std::process::Command::new("clear").status())
        .map(|status| status.success())
        .unwrap_or(false);
    print_logo();
}



// pub fn load_config() -> Result<Config, SavefileError> {

//     if !Path::new("/opt/aog/config.bin").exists() {
//         let server_data = Config::default();
//         save_file("/opt/aog/config.bin", 0, &server_data).unwrap();
//     }

//     let result = load_file("/opt/aog/config.bin", 0);
//     if result.is_ok(){
//         Ok(result.unwrap())
//     } else {
//         let mut rng = rand::thread_rng();
//         let n1: u8 = rng.gen();
//         sleep(Duration::from_millis(n1.into()));
//         load_config()
//     }
// }

// pub fn load_sessions(config: Arc<Mutex<Config>>) -> Result<Sessions, SavefileError> {
//     // Result<T, SavefileError>
//     let result = load_file("/opt/aog/dat/sessions.bin", 0);
//     if format!("{:?}", result).contains("Err("){
//         let mut rng = rand::thread_rng();
//         let n1: u8 = rng.gen();
//         sleep(Duration::from_millis(n1.into()));
//         println!("error loading session file -- trying again...{}", format!("{:?}", result));
//         // Err(result.unwrap())
//         load_sessions(Arc::clone(&config))
//     } else {
//         Ok(result.unwrap())
//     }

// }<|MERGE_RESOLUTION|>--- conflicted
+++ resolved
@@ -36,11 +36,10 @@
 pub mod error_monitor;
 pub mod qwiic;
 pub mod auth;
-<<<<<<< HEAD
 pub mod ph_sensor;
-=======
 pub mod instance;
->>>>>>> 2290f710
+pub mod command_exec;
+pub mod water_level;
 
 #[cfg(test)]
 mod tests_overflow;
