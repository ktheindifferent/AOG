--- conflicted
+++ resolved
@@ -373,22 +373,16 @@
         }
     };
     
-<<<<<<< HEAD
     // Get binding configuration from config - FORCE localhost only for security
-    let bind_config = config.lock().unwrap();
+    let bind_config = match config.lock() {
+        Ok(cfg) => cfg,
+        Err(e) => {
+            log::error!("Failed to acquire config lock for command API: {} - using defaults", e);
+            return;
+        }
+    };
     // Always bind to localhost regardless of config for security
     let bind_address = "127.0.0.1".to_string();
-=======
-    // Get binding configuration from config
-    let bind_config = match config.lock() {
-        Ok(cfg) => cfg,
-        Err(e) => {
-            log::error!("Failed to acquire config lock for command API: {} - using defaults", e);
-            return;
-        }
-    };
-    let bind_address = bind_config.command_api_bind_address.clone().unwrap_or_else(|| "127.0.0.1".to_string());
->>>>>>> 1382befa
     let bind_port = bind_config.command_api_bind_port.unwrap_or(9443);
     let bind_addr = format!("{}:{}", bind_address, bind_port);
     let api_token = bind_config.command_api_token.clone();
