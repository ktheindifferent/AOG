--- conflicted
+++ resolved
@@ -35,14 +35,10 @@
 clap = { version = "4.3.3", features = ["derive"] }
 serial2 = "0.2.1"
 chrono = "0.4"
-<<<<<<< HEAD
 thiserror = "1.0"
 anyhow = "1.0"
-lazy_static = "1.4"
+lazy_static = "1.4.0"
 tokio = { version = "1.0", features = ["time"] }
-=======
-lazy_static = "1.4.0"
->>>>>>> 392adc82
 
 [dev-dependencies]
 mockall = "0.11.4"
